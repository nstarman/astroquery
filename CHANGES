0.3 (unreleased)
----------------

- AstroResponse has been removed, which means that all cached objects will have
  new hashes.  You should clear your cache: for most users, that means 
  ``rm -r ~/.astropy/cache/astroquery/`` (#418)
- In ESO and ALMA, default to *not* storing your password.  New keyword
  ``store_password=False``.  (#415)
- In ESO, fixed a form activation issue triggered in ESO ``retrieve_data()``,
  updated file download link triggered by server side change.
  More interesting, made ``username`` optional in ``login()``:
  instead, you can now configure your preferred ``username``.
<<<<<<< HEAD
  Finally, automatic login is now used by ``retrieve_data()``, if configured. (#420, #427)
=======
  Finally, automatic login is now used by ``retrieve_data()``, if configured. (#420)
- Bugfix for UKIDSS: Login now uses the correct session to retrieve the data
  (#425)
>>>>>>> 9a5b8ab8

0.2.2 (2014-09-10)
------------------

- Support direct transmission of SQL queries to the SDSS server (#410)
- Added email/text job completion alert (#407) to the CosmoSim tool (#267).
- ESO archive now supports HARPS/FEROS reprocessed data queries (#412)
- IPython notebook checker in the ESO tool is now compatible with regular
  python (#413)
- Added new tool: ALMA archive query tool
  http://astroquery.readthedocs.org/en/latest/alma/alma.html
  (#411)

- setup script and installation fixes

0.2 (2014-08-17)
----------------

- New tools: ESO, GAMA, xmatch, skyview, OEC
- Consistent with astropy 0.4 API for coordinates
- Now uses the astropy affiliated template
- Python 3 compatibility dramatically improved
- Caching added and enhanced: the default cache directory is
  ``~/.astropy/cache/astroquery/[service_name]``
- Services with separate login pages can be accessed


0.1 (2013-09-19)
----------------

- Initial release.  Includes features!<|MERGE_RESOLUTION|>--- conflicted
+++ resolved
@@ -10,13 +10,9 @@
   updated file download link triggered by server side change.
   More interesting, made ``username`` optional in ``login()``:
   instead, you can now configure your preferred ``username``.
-<<<<<<< HEAD
   Finally, automatic login is now used by ``retrieve_data()``, if configured. (#420, #427)
-=======
-  Finally, automatic login is now used by ``retrieve_data()``, if configured. (#420)
 - Bugfix for UKIDSS: Login now uses the correct session to retrieve the data
   (#425)
->>>>>>> 9a5b8ab8
 
 0.2.2 (2014-09-10)
 ------------------
