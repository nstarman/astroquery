--- conflicted
+++ resolved
@@ -872,11 +872,10 @@
     seen_add = seen.add
     return [x for x in seq if not (x in seen or seen_add(x))]
 
-<<<<<<< HEAD
 def filter_printable(s):
     """ extract printable characters from a string """
     return filter(lambda x: x in string.printable, s)
-=======
+
 def parse_frequency_support(frequency_support_str):
     """
     ALMA "Frequency Support" strings have the form:
@@ -912,5 +911,4 @@
     beam_sizes = [(first_null*fr.mean().to(u.m, u.spectral())/(dish_diameter)).to(u.arcsec,
                                                                      u.dimensionless_angles())
                   for fr in freq_ranges]
-    return beam_sizes
->>>>>>> 6c5b91e4
+    return beam_sizes