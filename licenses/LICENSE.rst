--- conflicted
+++ resolved
@@ -1,8 +1,4 @@
-<<<<<<< HEAD
-Copyright (c) 2011, Astrodata Developers
-=======
-Copyright (c) year, author
->>>>>>> bdeb4f30
+Copyright (c) 2011, Astroquery Developers
 All rights reserved.
 
 Redistribution and use in source and binary forms, with or without modification,
